use crate::{
<<<<<<< HEAD
  commands::{ChatMessageItem, ChatStringItem},
=======
  commands::ChatMessageItem,
>>>>>>> 2852cc11
  compositor::{self, Component, Compositor, Context, ContextFocus, Event, EventResult},
  filter_picker_entry,
  job::Callback,
  movement::min_width_1,
  ui::{
    document::{render_document, LineDecoration, LinePos, TextRenderer},
    EditorView,
  },
  widgets::table::{MessageCell, MessageType, Row, Table, TableState},
};

use arc_swap::ArcSwap;
use futures_util::{future::BoxFuture, FutureExt};
use nucleo::{Config, Nucleo, Utf32String};

use tui::{
  buffer::Buffer as Surface,
  layout::Constraint,
  widgets::{Block, Borders},
};

use tui::widgets::Widget;

use std::{
  collections::HashMap,
  io::Read,
  path::PathBuf,
  sync::{
    atomic::{self, AtomicBool},
    Arc,
  },
};

use helix_core::{
  char_idx_at_visual_offset,
  fuzzy::MATCHER,
  movement::Direction,
  syntax::{self, Highlight, HighlightEvent},
  text_annotations::TextAnnotations,
  Position, Rope, RopeSlice, Selection, Syntax,
};

use helix_view::{
  document::Mode,
  editor::{Action, CursorShapeConfig},
  graphics::{CursorKind, Margin, Modifier, Rect, UnderlineStyle},
  input::{MouseButton, MouseEventKind},
  theme::{Color, Style},
  view::ViewPosition,
  Document, DocumentId, Editor, Theme,
};

pub const ID: &str = "session";
use super::{markdownmenu::MarkdownItem, overlay::Overlay, Picker};

pub const MIN_AREA_WIDTH_FOR_PREVIEW: u16 = 72;
/// Biggest file size to preview in bytes
pub const MAX_FILE_SIZE_FOR_PREVIEW: u64 = 10 * 1024 * 1024;

#[derive(PartialEq, Eq, Hash)]
pub enum PathOrId {
  Id(DocumentId),
  Path(PathBuf),
}

impl PathOrId {
  fn get_canonicalized(self) -> Self {
    use PathOrId::*;
    match self {
      Path(path) => Path(helix_stdx::path::canonicalize(path)),
      Id(id) => Id(id),
    }
  }
}

impl From<PathBuf> for PathOrId {
  fn from(v: PathBuf) -> Self {
    Self::Path(v)
  }
}

impl From<DocumentId> for PathOrId {
  fn from(v: DocumentId) -> Self {
    Self::Id(v)
  }
}

type FileCallback<T> = Box<dyn Fn(&Editor, &T) -> Option<FileLocation>>;

/// File path and range of lines (used to align and highlight lines)
pub type FileLocation = (PathOrId, Option<(usize, usize)>);

pub enum CachedPreview {
  Document(Box<Document>),
  Binary,
  LargeFile,
  NotFound,
}

// We don't store this enum in the cache so as to avoid lifetime constraints
// from borrowing a document already opened in the editor.
pub enum Preview<'session, 'editor> {
  Cached(&'session CachedPreview),
  EditorDocument(&'editor Document),
}

impl Preview<'_, '_> {
  fn document(&self) -> Option<&Document> {
    match self {
      Preview::EditorDocument(doc) => Some(doc),
      Preview::Cached(CachedPreview::Document(doc)) => Some(doc),
      _ => None,
    }
  }

  /// Alternate text to show for the preview.
  fn placeholder(&self) -> &str {
    match *self {
      Self::EditorDocument(_) => "<Invalid file location>",
      Self::Cached(preview) => match preview {
        CachedPreview::Document(_) => "<Invalid file location>",
        CachedPreview::Binary => "<Binary file>",
        CachedPreview::LargeFile => "<File too large to preview>",
        CachedPreview::NotFound => "<File not found>",
      },
    }
  }
}

pub fn item_to_nucleo<T: MarkdownItem>(item: T, editor_data: &T::Data) -> Option<(T, Utf32String)> {
  let text: String = item.format(editor_data, None).into();
  Some((item, text.into()))
}

pub struct Injector<T: MarkdownItem> {
  dst: nucleo::Injector<T>,
  editor_data: Arc<T::Data>,
  shutown: Arc<AtomicBool>,
}

impl<T: MarkdownItem> Clone for Injector<T> {
  fn clone(&self) -> Self {
    Injector {
      dst: self.dst.clone(),
      editor_data: self.editor_data.clone(),
      shutown: self.shutown.clone(),
    }
  }
}

pub struct InjectorShutdown;

impl<T: MarkdownItem> Injector<T> {
  pub fn push(&self, item: T) -> Result<(), InjectorShutdown> {
    if self.shutown.load(atomic::Ordering::Relaxed) {
      return Err(InjectorShutdown);
    }

    if let Some((item, matcher_text)) = item_to_nucleo(item, &self.editor_data) {
      self.dst.push(item, |dst| dst[0] = matcher_text);
    }
    Ok(())
  }
}

pub struct SessionView<T: MarkdownItem> {
  editor_data: Arc<T::Data>,
  shutdown: Arc<AtomicBool>,
  matcher: Nucleo<T>,
  pub messages: Vec<ChatMessageItem>,

  /// Current height of the completions box
  completion_height: u16,
  terminal_focused: bool,
  session_is_focused: bool,
  selected_option: u32,
  syn_loader: Arc<ArcSwap<syntax::Loader>>,
  // textbox: ui::textbox::Textbox,
  pub input: EditorView,
  pub input_height: u16,
  input_hidden: bool,
  pub state: TableState,
  table_column_spacing: u16,
  pub table_row_spacing: u16,
  /// Whether to show the preview panel (default true)
  show_preview: bool,
  /// Constraints for tabular formatting
  widths: Vec<Constraint>,
  line_char_counts: Vec<usize>,
  pub chat_viewport: Rect,
  callback_fn: SessionCallback<T>,
  pub selection: Selection,
  pub truncate_start: bool,
  /// Caches paths to documents
  preview_cache: HashMap<PathBuf, CachedPreview>,
  read_buffer: Vec<u8>,
  /// Given an item in the session, return the file path and line number to display.
  file_fn: Option<FileCallback<T>>,
  messages_plaintext: Rope,
  updating_system_prompt: bool,
}

impl<T: MarkdownItem + 'static> SessionView<T> {
  pub fn stream(editor_data: T::Data) -> (Nucleo<T>, Injector<T>) {
    let matcher = Nucleo::new(Config::DEFAULT, Arc::new(helix_event::request_redraw), None, 1);
    let streamer = Injector {
      dst: matcher.injector(),
      editor_data: Arc::new(editor_data),
      shutown: Arc::new(AtomicBool::new(false)),
    };
    (matcher, streamer)
  }

  pub fn new(
    options: Vec<T>,
    theme: Option<Theme>,
    editor_data: T::Data,
    syn_loader: Arc<ArcSwap<syntax::Loader>>,
    callback_fn: impl Fn(&mut Context, &T, Action) + 'static,
  ) -> Self {
    let matcher = Nucleo::new(Config::DEFAULT, Arc::new(helix_event::request_redraw), None, 1);
    let injector = matcher.injector();
    for item in options {
      if let Some((item, matcher_text)) = item_to_nucleo(item, &editor_data) {
        injector.push(item, |dst| dst[0] = matcher_text);
      }
    }
    Self::with(
      matcher,
      theme,
      Arc::new(editor_data),
      Arc::new(AtomicBool::new(false)),
      syn_loader,
      callback_fn,
    )
  }

  pub fn with_stream(
    matcher: Nucleo<T>,
    theme: Option<Theme>,
    injector: Injector<T>,
    syn_loader: Arc<ArcSwap<syntax::Loader>>,
    callback_fn: impl Fn(&mut Context, &T, Action) + 'static,
  ) -> Self {
    Self::with(matcher, theme, injector.editor_data, injector.shutown, syn_loader, callback_fn)
  }

  fn with(
    matcher: Nucleo<T>,
    _theme: Option<Theme>,
    editor_data: Arc<T::Data>,
    shutdown: Arc<AtomicBool>,
    syn_loader: Arc<ArcSwap<syntax::Loader>>,
    callback_fn: impl Fn(&mut Context, &T, Action) + 'static,
  ) -> Self {
    let input_height = 10;

    let input = EditorView::new(crate::keymap::minimal_keymap());
    let tablestate = TableState {
      scroll_offset: input_height + 5,
      vertical_scroll: 0,
      sticky_scroll: true,
      scroll_max: 0,
      selected: None,
      row_heights: Vec::new(),
      viewport_height: 0,
      select_range: None,
      cursor_position: None,
      cursor_style: None,
    };

    Self {
      messages: Vec::new(),
      matcher,
      editor_data,
      shutdown,
      session_is_focused: false,
      terminal_focused: true,
      selected_option: 0,
      line_char_counts: Vec::new(),
      state: tablestate,
      input,
      syn_loader,
      chat_viewport: Rect::default(),
      input_height,
      input_hidden: false,
      table_column_spacing: 1,
      table_row_spacing: 1,
      truncate_start: true,
      show_preview: true,
      callback_fn: Box::new(callback_fn),
      completion_height: 0,
      widths: Vec::new(),
      preview_cache: HashMap::new(),
      read_buffer: Vec::with_capacity(1024),
      file_fn: None,
      selection: Selection::point(0),
      messages_plaintext: Rope::new(),
      updating_system_prompt: false,
    }
  }

  pub fn get_messages_plaintext(&self) -> RopeSlice {
    self.messages_plaintext.slice(..)
  }

  pub fn update_messages_plaintext(&mut self) -> Rope {
    let newlines_per_messages = 1 + self.table_row_spacing as usize;
    if self.messages_plaintext.len_chars()
      != self
        .messages
        .iter()
        .map(|m| m.plain_text.len_chars() + newlines_per_messages)
        .sum::<usize>()
    {
      // log::warn!(
      //   "updating messages plaintext {}  {} {} ",
      //   self.messages_plaintext.len_chars(),
      //   self.messages.iter().map(|m| m.plain_text.len_chars()).sum::<usize>(),
      //   self
      //     .messages
      //     .iter()
      //     .map(|m| m.plain_text.len_chars() + newlines_per_messages)
      //     .sum::<usize>()
      // );
      self.messages_plaintext = Rope::new();
      self.messages.iter_mut().for_each(|message| {
        message.start_idx = self.messages_plaintext.len_chars();
        self.messages_plaintext.append(message.plain_text.clone());
        self.messages_plaintext.append(Rope::from("\n".repeat(newlines_per_messages)));
      });
    };
    self.messages_plaintext.clone()
  }

  pub fn upsert_message(&mut self, message: ChatMessageItem) {
    if let Some(existing_message) =
      self.messages.iter_mut().find(|m| m.id.is_some() && m.id == message.id)
    {
      existing_message.update_message(message.chat_message);
      existing_message.cache_wrapped_plain_text(self.chat_viewport.width, &self.syn_loader);
      self.update_messages_plaintext();
    } else {
      self.messages.push(message);
      self
        .messages
        .iter_mut()
        .last()
        .unwrap()
        .cache_wrapped_plain_text(self.chat_viewport.width, &self.syn_loader);
      self.update_messages_plaintext();
    }
  }

  pub fn reload_messages(&mut self, messages: Vec<ChatMessageItem>) {
    self.messages = messages;
    self.messages.iter_mut().for_each(|message| {
      message.cache_wrapped_plain_text(self.chat_viewport.width, &self.syn_loader);
    });
    self.update_messages_plaintext();
    self.state.scroll_top();
  }

  pub fn set_terminal_focused(&mut self, terminal_focused: bool) {
    self.terminal_focused = terminal_focused
  }

  pub fn injector(&self) -> Injector<T> {
    Injector {
      dst: self.matcher.injector(),
      editor_data: self.editor_data.clone(),
      shutown: self.shutdown.clone(),
    }
  }

  pub fn truncate_start(mut self, truncate_start: bool) -> Self {
    self.truncate_start = truncate_start;
    self
  }

  pub fn with_preview(
    mut self,
    preview_fn: impl Fn(&Editor, &T) -> Option<FileLocation> + 'static,
  ) -> Self {
    self.file_fn = Some(Box::new(preview_fn));
    // assumption: if we have a preview we are matching paths... If this is ever
    // not true this could be a separate builder function
    self.matcher.update_config(Config::DEFAULT.match_paths());
    self
  }

  pub fn set_options(&mut self, new_options: Vec<T>) {
    self.matcher.restart(false);
    let injector = self.matcher.injector();
    for item in new_options {
      if let Some((item, matcher_text)) = item_to_nucleo(item, &self.editor_data) {
        injector.push(item, |dst| dst[0] = matcher_text);
      }
    }
  }

  /// Move the cursor by a number of lines, either down (`Forward`) or up (`Backward`)
  pub fn move_by(&mut self, amount: u16, direction: Direction) {
    let len = self.matcher.snapshot().matched_item_count();
    if len == 0 {
      // No results, can't move.
      return;
    }

    match direction {
      Direction::Forward => {
        self.state.selected = match self.state.selected {
          Some(selected) => {
            Some(selected.saturating_add(amount as usize).clamp(0, len as usize - 1))
          },
          None => Some(0_usize),
        };
        self.state.scroll_to_selection()
      },
      Direction::Backward => {
        self.state.selected = match self.state.selected {
          Some(selected) => Some(selected.saturating_sub(amount as usize)),
          None => Some(0_usize),
        };
        self.state.scroll_to_selection()
      },
    }
  }

  pub fn scroll_up(&mut self) {
    // self.move_by(1, Direction::Backward);
    self.state.scroll_by(1, Direction::Forward);
  }

  pub fn scroll_down(&mut self) {
    // self.move_by(1, Direction::Backward);
    self.state.scroll_by(1, Direction::Backward);
  }
  /// Move the cursor down by exactly one page. After the last page comes the first page.
  pub fn page_up(&mut self) {
    self.move_by(self.completion_height, Direction::Backward);
  }

  /// Move the cursor up by exactly one page. After the first page comes the last page.
  pub fn page_down(&mut self) {
    self.move_by(self.completion_height, Direction::Forward);
  }

  /// Move the cursor to the first entry
  pub fn to_start(&mut self) {
    self.selected_option = 0;
  }

  /// Move the cursor to the last entry
  pub fn to_end(&mut self) {
    self.selected_option = self.matcher.snapshot().matched_item_count().saturating_sub(1);
  }

  pub fn selection(&self) -> Option<&T> {
    self.matcher.snapshot().get_matched_item(self.selected_option).map(|item| item.data)
  }

  pub fn toggle_preview(&mut self) {
    self.show_preview = !self.show_preview;
  }

  fn prompt_handle_event(&mut self, _event: &Event, _cx: &mut Context) -> EventResult {
    // if let EventResult::Consumed(_) = self.textbox.handle_event(event, cx) {
    //   let pattern = self.textbox.line();
    //   // TODO: better track how the pattern has changed
    //   if pattern != &self.previous_pattern {
    //     self.matcher.pattern.reparse(
    //       0,
    //       pattern,
    //       CaseMatching::Smart,
    //       pattern.starts_with(&self.previous_pattern),
    //     );
    //     self.previous_pattern = pattern.clone();
    //   }
    // }
    EventResult::Consumed(None)
  }

  fn current_file(&self, editor: &Editor) -> Option<FileLocation> {
    self
      .selection()
      .and_then(|current| (self.file_fn.as_ref()?)(editor, current))
      .map(|(path_or_id, line)| (path_or_id.get_canonicalized(), line))
  }

  /// Get (cached) preview for a given path. If a document corresponding
  /// to the path is already open in the editor, it is used instead.
  fn get_preview<'session, 'editor>(
    &'session mut self,
    path_or_id: PathOrId,
    editor: &'editor Editor,
  ) -> Preview<'session, 'editor> {
    match path_or_id {
      PathOrId::Path(path) => {
        let path = &path;
        if let Some(doc) = editor.document_by_path(path) {
          return Preview::EditorDocument(doc);
        }

        if self.preview_cache.contains_key(path) {
          return Preview::Cached(&self.preview_cache[path]);
        }

        let data = std::fs::File::open(path).and_then(|file| {
          let metadata = file.metadata()?;
          // Read up to 1kb to detect the content type
          let n = file.take(1024).read_to_end(&mut self.read_buffer)?;
          let content_type = content_inspector::inspect(&self.read_buffer[..n]);
          self.read_buffer.clear();
          Ok((metadata, content_type))
        });
        let preview = data
          .map(|(metadata, content_type)| match (metadata.len(), content_type) {
            (_, content_inspector::ContentType::BINARY) => CachedPreview::Binary,
            (size, _) if size > MAX_FILE_SIZE_FOR_PREVIEW => CachedPreview::LargeFile,
            _ => Document::open(path, None, None, editor.config.clone())
              .map(|doc| CachedPreview::Document(Box::new(doc)))
              .unwrap_or(CachedPreview::NotFound),
          })
          .unwrap_or(CachedPreview::NotFound);
        self.preview_cache.insert(path.to_owned(), preview);
        Preview::Cached(&self.preview_cache[path])
      },
      PathOrId::Id(id) => {
        let doc = editor.documents.get(&id).unwrap();
        Preview::EditorDocument(doc)
      },
    }
  }

  fn handle_idle_timeout(&mut self, cx: &mut Context) -> EventResult {
    let Some((current_file, _)) = self.current_file(cx.editor) else {
      return EventResult::Consumed(None);
    };

    // Try to find a document in the cache
    let doc = match &current_file {
      PathOrId::Id(doc_id) => doc_mut!(cx.editor, doc_id),
      PathOrId::Path(path) => match self.preview_cache.get_mut(path) {
        Some(CachedPreview::Document(ref mut doc)) => doc,
        _ => return EventResult::Consumed(None),
      },
    };

    let mut callback: Option<compositor::Callback> = None;

    // Then attempt to highlight it if it has no language set
    if doc.language_config().is_none() {
      if let Some(language_config) = doc.detect_language_config(&cx.editor.syn_loader.load()) {
        doc.language = Some(language_config.clone());
        let text = doc.text().clone();
        let loader = cx.editor.syn_loader.clone();
        let job = tokio::task::spawn_blocking(move || {
          let syntax = language_config
            .highlight_config(&loader.load().scopes())
            .and_then(|highlight_config| Syntax::new(text.slice(..), highlight_config, loader));
          let callback = move |editor: &mut Editor, compositor: &mut Compositor| {
            let Some(syntax) = syntax else {
              log::info!("highlighting session item failed");
              return;
            };
            let session = match compositor.find::<Overlay<Self>>() {
              Some(Overlay { content, .. }) => Some(content),
              None => compositor
                .find::<Overlay<DynamicSession<T>>>()
                .map(|overlay| &mut overlay.content.file_session),
            };
            let Some(session) = session else {
              log::info!("session closed before syntax highlighting finished");
              return;
            };
            // Try to find a document in the cache
            let doc = match current_file {
              PathOrId::Id(doc_id) => doc_mut!(editor, &doc_id),
              PathOrId::Path(path) => match session.preview_cache.get_mut(&path) {
                Some(CachedPreview::Document(ref mut doc)) => {
                  let diagnostics =
                    Editor::doc_diagnostics(&editor.language_servers, &editor.diagnostics, doc);
                  doc.replace_diagnostics(diagnostics, &[], None);
                  doc
                },
                _ => return,
              },
            };
            doc.syntax = Some(syntax);
          };
          Callback::EditorCompositor(Box::new(callback))
        });
        let tmp: compositor::Callback = Box::new(move |_, ctx| {
          ctx.jobs.callback(job.map(|res| res.map_err(anyhow::Error::from)))
        });
        callback = Some(Box::new(tmp))
      }
    }

    // QUESTION: do we want to compute inlay hints in sessions too ? Probably not for now
    // but it could be interesting in the future

    EventResult::Consumed(callback)
  }

  fn render_session(
    &mut self,
    area: Rect,
    surface: &mut Surface,
    cx: &mut Context,
    _overlay_highlight_iter: impl Iterator<Item = HighlightEvent>,
  ) {
    // -- make space for the input bar:
    let input_on_top = false;
    // define input area
    let area = if self.input_hidden || input_on_top {
      area.clip_top(self.input_height)
    } else {
      area.clip_bottom(self.input_height + 1)
    };

    let status = self.matcher.tick(10);
    let snapshot = self.matcher.snapshot();
    if status.changed {
      self.selected_option =
        self.selected_option.min(snapshot.matched_item_count().saturating_sub(1))
    }

    let text_style = cx.editor.theme.get("ui.text");
    let _cursor_style = cx.editor.theme.get("ui.cursor");
    let selected = cx.editor.theme.get("ui.selection");
    let _highlight_style = cx.editor.theme.get("special").add_modifier(Modifier::BOLD);

    // -- Render the frame:
    // clear area
    let background = cx.editor.theme.get("ui.background");
    surface.clear_with(area, background);
    let block = Block::default().borders(Borders::ALL);

    // calculate the inner area inside the box
    let table_area = block.inner(area);

    block.render(area, surface);

    // -- upper right hand corner readout
    let count = format!(
      "{}{}/{}",
      if status.running { "(running) " } else { "" },
      snapshot.matched_item_count(),
      snapshot.item_count(),
    );

    surface.set_stringn(
      (area.x + area.width).saturating_sub(count.len() as u16 + 1),
      area.y,
      &count,
      (count.len()).min(area.width as usize),
      text_style,
    );

    // -- Render the contents:
    let mut matcher = MATCHER.lock();
    matcher.config = Config::DEFAULT;
    if self.file_fn.is_some() {
      matcher.config.set_match_paths()
    }

    if let (Some(position), _cursor) = self.cursor(self.chat_viewport, cx.editor) {
      self.state.cursor_position = Some(position);
    };

    let primary_range = self.selection.primary();

    let highlight_range = if primary_range.head < primary_range.anchor {
      std::ops::Range { start: primary_range.head, end: primary_range.anchor }
    } else {
      std::ops::Range { start: primary_range.anchor, end: primary_range.head }
    };
    let highlight_style = selected;

    // precalculate column areas so plain text messages can be cached
    self.widths = vec![Constraint::Length(5), Constraint::Percentage(25)];
    let highlight_symbol = " > ".to_string();
    let column_areas = Table::calculate_column_areas(
      table_area,
      self.state.selected.is_some(),
      self.widths.as_slice(),
      self.table_column_spacing,
      Some(highlight_symbol),
    );
    self.chat_viewport = column_areas[1];

<<<<<<< HEAD
    self.messages.iter_mut().for_each(|message| {
      message.format_chat_message(Some(&cx.editor.theme), self.syn_loader.clone());
    });

    self.messages.iter_mut().for_each(|message| {
      message.update_wrapped_plain_text_if_necessary(self.chat_viewport.width, &self.syn_loader)
    });
=======
    // self.messages.iter_mut().for_each(|message| {
    // message.update_wrapped_plain_text_if_necessary(self.chat_viewport.width, &self.syn_loader)
    // });
>>>>>>> 2852cc11

    let truncate_start = self.truncate_start;
    Table::new(
      self
        .messages
        .iter_mut()
        .enumerate()
        .map(|(msg_idx, message)| {
          let message_cell = MessageCell::new(MessageType::Chat(message))
            // .with_style(style)
            .with_wrap_trim(false)
            .with_highlight(highlight_style, highlight_range.clone())
            .with_block(Block::default())
            .with_char_index(message.start_idx);

          let msg_idx = ChatStringItem::new(msg_idx.to_string(), Style::default());
          let index_cell = MessageCell::new(MessageType::Text(msg_idx))
            .centered()
            .with_block(Block::default().borders(Borders::RIGHT));

          Row::new(vec![index_cell, message_cell]).height(message.plain_text.len_lines() as u16)
        })
        .collect::<Vec<Row>>(),
    )
    .style(text_style)
    .highlight_style(selected)
    .highlight_symbol(" > ")
    .column_spacing(self.table_column_spacing)
    .row_spacing(self.table_row_spacing)
    .widths(&self.widths)
    .render_table(
      table_area,
      surface,
      &mut self.state,
      truncate_start,
      &cx.editor.theme,
      &cx.editor.syn_loader,
    );
  }

  fn viewport_byte_range(
    text: helix_core::RopeSlice,
    row: usize,
    height: u16,
  ) -> std::ops::Range<usize> {
    // Calculate viewport byte ranges:
    // Saturating subs to make it inclusive zero indexing.
    let last_line = text.len_lines().saturating_sub(1);
    let last_visible_line = (row + height as usize).saturating_sub(1).min(last_line);
    let start = text.line_to_byte(row.min(last_line));
    let end = text.line_to_byte(last_visible_line + 1);

    start..end
  }

  pub fn empty_highlight_iter(
    text: helix_core::RopeSlice<'_>,
    anchor: usize,
    height: u16,
  ) -> Box<dyn Iterator<Item = HighlightEvent>> {
    let row = text.char_to_line(anchor.min(text.len_chars()));

    // Calculate viewport byte ranges:
    // Saturating subs to make it inclusive zero indexing.
    let range = Self::viewport_byte_range(text, row, height);
    Box::new(
      [HighlightEvent::Source {
        start: text.byte_to_char(range.start),
        end: text.byte_to_char(range.end),
      }]
      .into_iter(),
    )
  }

  fn get_selection_highlights(
    &mut self,
    area: Rect,
    _surface: &mut Surface,
    cx: &mut Context,
  ) -> Box<dyn Iterator<Item = HighlightEvent>> {
    let overlay_highlights_spans = if self.session_is_focused {
      self.session_selection_highlights(
        cx.editor.mode(),
        &cx.editor.theme,
        &cx.editor.config().cursor_shape,
        self.terminal_focused,
      )
    } else {
      vec![]
    };

    let text = self.get_messages_plaintext();

    (Box::new(helix_core::syntax::merge(
      Self::empty_highlight_iter(text, 7, area.height),
      overlay_highlights_spans,
    ))) as _

    // let mut overlay_styles = StyleIter {
    //   text_style: Style::default(),
    //   active_highlights: Vec::with_capacity(64),
    //   highlight_iter: overlay_highlights,
    //   theme: &cx.editor.theme,
    // };

    // if let (Some(pos), kind) = self.cursor(area, cx.editor) {
    //   let x = (pos.row as u16).clamp(area.left(), area.right());
    //   let y = (pos.col as u16).clamp(area.top(), area.bottom());
    //   let cursor_area = Rect::new(x, y, 1, 1);
    //   surface.set_style(cursor_area, cx.editor.theme.get("ui.cursor"));
    // }
    // let cursor = overlay_styles.next();

    // while let Some(overlay) = overlay_styles.next() {
    //   let pos = self.translate_char_index_to_pos(self.chat_viewport, overlay.1);
    //   log::warn!("pos: {:?}\toverlay:{:?}", pos, overlay.1);
    //   let area = Rect::new(pos.col as u16, pos.row as u16, 1, 1);
    //   let cell = surface.get(pos.col as u16, pos.row as u16);
    //
    //   let style = match cell {
    //     Some(cell) => cell.style().patch(overlay.0),
    //     None => overlay.0,
    //   };
    //   surface.set_style(area, style);
    // }
    //
    // while let (Some(overlay_start), Some(overlay_end)) =
    //   (overlay_styles.next(), overlay_styles.next())
    // {
    //   log::warn!(
    //     "overlay_start: {:?}, overlay_end: {:?}",
    //     overlay_start.1,
    //     overlay_end.1
    //   );
    //   let start_pos =
    //     self.translate_char_index_to_pos(self.chat_viewport, overlay_start.1);
    //   let end_pos =
    //     self.translate_char_index_to_pos(self.chat_viewport, overlay_end.1);
    //   let selection_height =
    //     (end_pos.row.saturating_sub(start_pos.row) + 1) as u16;
    //
    //   log::warn!(
    //     "\nstart_pos: {:?}\nend_pos: {:?}\nheight: {}",
    //     start_pos,
    //     end_pos,
    //     selection_height
    //   );
    //   // the first rectangle is from start_pos to end_pos, or the end of the line, whichever is first
    //   // if the selection is at least 2 lines,
    //   // then the second rectangle is from the start of the line to end_pos
    //   // if the selection is more than 2 lines, then the third rectangle is from the start of the line to the end of the line for all lines inbetween
    //   let selection_top_width = if selection_height == 1 {
    //     end_pos.col.saturating_sub(start_pos.col) as u16
    //   } else {
    //     match text.get_line(end_pos.row) {
    //       Some(line) => line.len_chars().saturating_sub(end_pos.col) as u16,
    //       None => 1,
    //     }
    //   };
    //
    //   let selection_top = Rect::new(
    //     start_pos.col as u16,
    //     start_pos.row as u16,
    //     selection_top_width,
    //     1,
    //   );
    //   surface.set_style(selection_top, overlay_end.0);
    //   log::warn!("selection_top: {:?}", selection_top);
    //
    //   if selection_height > 1 {
    //     let selection_end =
    //       Rect::new(0, end_pos.row as u16, end_pos.col as u16, 1);
    //     surface.set_style(selection_end, overlay_start.0);
    //     log::warn!("selection_end: {:?}", selection_end);
    //   }
    //
    //   if selection_height > 2 {
    //     for row in start_pos.row + 1..end_pos.row - 1 {
    //       let selection_body =
    //         Rect::new(0, row as u16, text.line(row).len_chars() as u16, 1);
    //       surface.set_style(selection_body, overlay_start.0);
    //       log::warn!("selection_body: {:?}", selection_body);
    //     }
    //   }
    // }
  }

  /// Get highlight spans for selections in a document view.
  pub fn session_selection_highlights(
    &self,
    mode: Mode,
    theme: &Theme,
    cursor_shape_config: &CursorShapeConfig,
    is_terminal_focused: bool,
  ) -> Vec<(usize, std::ops::Range<usize>)> {
    let text = self.get_messages_plaintext();
    let text = text.slice(..);
    let selection = &self.selection;
    let primary_idx = selection.primary_index();

    let cursorkind = cursor_shape_config.from_mode(mode);
    let cursor_is_block = cursorkind == CursorKind::Block;

    let selection_scope = theme
      .find_scope_index_exact("ui.selection")
      .expect("could not find `ui.selection` scope in the theme!");
    let primary_selection_scope =
      theme.find_scope_index_exact("ui.selection.primary").unwrap_or(selection_scope);

    let base_cursor_scope = theme.find_scope_index_exact("ui.cursor").unwrap_or(selection_scope);
    let base_primary_cursor_scope =
      theme.find_scope_index("ui.cursor.primary").unwrap_or(base_cursor_scope);

    let cursor_scope = match mode {
      Mode::Insert => theme.find_scope_index_exact("ui.cursor.insert"),
      Mode::Select => theme.find_scope_index_exact("ui.cursor.select"),
      Mode::Normal => theme.find_scope_index_exact("ui.cursor.normal"),
    }
    .unwrap_or(base_cursor_scope);

    let primary_cursor_scope = match mode {
      Mode::Insert => theme.find_scope_index_exact("ui.cursor.primary.insert"),
      Mode::Select => theme.find_scope_index_exact("ui.cursor.primary.select"),
      Mode::Normal => theme.find_scope_index_exact("ui.cursor.primary.normal"),
    }
    .unwrap_or(base_primary_cursor_scope);

    // log::info!("selection: {:#?}", selection);

    let mut spans: Vec<(usize, std::ops::Range<usize>)> = Vec::new();
    for (i, range) in selection.iter().enumerate() {
      let selection_is_primary = i == primary_idx;
      let (cursor_scope, _selection_scope) = if selection_is_primary {
        (primary_cursor_scope, primary_selection_scope)
      } else {
        (cursor_scope, selection_scope)
      };

      // Special-case: cursor at end of the rope.
      if range.head == range.anchor && range.head == text.len_chars() {
        if !selection_is_primary || (cursor_is_block && is_terminal_focused) {
          // Bar and underline cursors are drawn by the terminal
          // BUG: If the editor area loses focus while having a bar or
          // underline cursor (eg. when a regex prompt has focus) then
          // the primary cursor will be invisible. This doesn't happen
          // with block cursors since we manually draw *all* cursors.
          spans.push((cursor_scope, range.head..range.head + 1));
        }
        continue;
      }

      let range = min_width_1(range);
      // log::info!("range: {:?}", range);
      if range.head > range.anchor {
        // Standard case.
        /*
        // let cursor_start = prev_grapheme_boundary(text, range.head);
        let cursor_start = range.head;
        // non block cursors look like they exclude the cursor
        let selection_end =
          if selection_is_primary && !cursor_is_block && mode != Mode::Insert {
            range.head
          } else {
            cursor_start
          };
        spans.push((selection_scope, range.anchor..selection_end));
        // add block cursors
        // skip primary cursor if terminal is unfocused - crossterm cursor is used in that case
        if !selection_is_primary || (cursor_is_block && is_terminal_focused) {
          spans.push((cursor_scope, cursor_start..range.head));
        }
        */
        // log::info!("standard case: head {} anchor {}", range.head, range.anchor);

        spans.push((cursor_scope, range.head..range.head));
      } else {
        // Reverse case.
        /*
        // let cursor_end = next_grapheme_boundary(text, range.head);
        let cursor_end = range.head;
        // add block cursors
        // skip primary cursor if terminal is unfocused - crossterm cursor is used in that case
        if !selection_is_primary || (cursor_is_block && is_terminal_focused) {
          spans.push((cursor_scope, range.head..cursor_end));
        }
        // non block cursors look like they exclude the cursor
        let selection_start = if selection_is_primary
          && !cursor_is_block
          && !(mode == Mode::Insert && cursor_end == range.anchor)
        {
          range.head
        } else {
          cursor_end
        };
        spans.push((selection_scope, selection_start..range.anchor));
          */
        log::info!("reverse case: cursor head {} anchor {}", range.head, range.anchor);
        spans.push((cursor_scope, range.head..range.anchor));
      }
    }

    spans
  }
  fn render_preview(&mut self, area: Rect, surface: &mut Surface, cx: &mut Context) {
    // -- Render the frame:
    // clear area
    let background = cx.editor.theme.get("ui.background");
    let text = cx.editor.theme.get("ui.text");
    surface.clear_with(area, background);

    // don't like this but the lifetime sucks
    let block = Block::default().borders(Borders::ALL);

    // calculate the inner area inside the box
    let inner = block.inner(area);
    // 1 column gap on either side
    let margin = Margin::horizontal(1);
    let inner = inner.inner(&margin);
    block.render(area, surface);

    if let Some((path, range)) = self.current_file(cx.editor) {
      let preview = self.get_preview(path, cx.editor);
      let doc = match preview.document() {
        Some(doc)
          if range.map_or(true, |(start, end)| start <= end && end <= doc.text().len_lines()) =>
        {
          doc
        },
        _ => {
          let alt_text = preview.placeholder();
          let x = inner.x + inner.width.saturating_sub(alt_text.len() as u16) / 2;
          let y = inner.y + inner.height / 2;
          surface.set_stringn(x, y, alt_text, inner.width as usize, text);
          return;
        },
      };

      let mut offset = ViewPosition::default();
      if let Some((start_line, end_line)) = range {
        let height = end_line - start_line;
        let text = doc.text().slice(..);
        let start = text.line_to_char(start_line);
        let middle = text.line_to_char(start_line + height / 2);
        if height < inner.height as usize {
          let text_fmt = doc.text_format(inner.width, None);
          let annotations = TextAnnotations::default();
          (offset.anchor, offset.vertical_offset) = char_idx_at_visual_offset(
            text,
            middle,
            // align to middle
            -(inner.height as isize / 2),
            0,
            &text_fmt,
            &annotations,
          );
          if start < offset.anchor {
            offset.anchor = start;
            offset.vertical_offset = 0;
          }
        } else {
          offset.anchor = start;
        }
      }

      let syntax_highlights =
        EditorView::doc_syntax_highlights(doc, offset.anchor, area.height, &cx.editor.theme);

      let mut overlay_highlights =
        EditorView::empty_highlight_iter(doc, offset.anchor, area.height);
      for spans in EditorView::doc_diagnostics_highlights(doc, &cx.editor.theme) {
        if spans.is_empty() {
          continue;
        }
        overlay_highlights = Box::new(helix_core::syntax::merge(overlay_highlights, spans));
      }
      let mut decorations: Vec<Box<dyn LineDecoration>> = Vec::new();

      if let Some((start, end)) = range {
        let style = cx
          .editor
          .theme
          .try_get("ui.highlight")
          .unwrap_or_else(|| cx.editor.theme.get("ui.selection"));
        let draw_highlight = move |renderer: &mut TextRenderer, pos: LinePos| {
          if (start..=end).contains(&pos.doc_line) {
            let area = Rect::new(
              renderer.viewport.x,
              renderer.viewport.y + pos.visual_line,
              renderer.viewport.width,
              1,
            );
            renderer.surface.set_style(area, style)
          }
        };
        decorations.push(Box::new(draw_highlight))
      }

      render_document(
        surface,
        inner,
        doc,
        offset,
        // TODO: compute text annotations asynchronously here (like inlay hints)
        &TextAnnotations::default(),
        syntax_highlights,
        overlay_highlights,
        &cx.editor.theme,
        &mut decorations,
        &mut [],
      );
    }
  }
}

/// A wrapper around a HighlightIterator
/// that merges the layered highlights to create the final text style
/// and yields the active text style and the char_idx where the active
/// style will have to be recomputed.
pub struct StyleIter<'a, H: Iterator<Item = HighlightEvent>> {
  text_style: Style,
  active_highlights: Vec<Highlight>,
  highlight_iter: H,
  theme: &'a Theme,
}

impl<H: Iterator<Item = HighlightEvent>> Iterator for StyleIter<'_, H> {
  type Item = (Style, usize);
  fn next(&mut self) -> Option<(Style, usize)> {
    while let Some(event) = self.highlight_iter.next() {
      match event {
        HighlightEvent::HighlightStart(highlights) => self.active_highlights.push(highlights),
        HighlightEvent::HighlightEnd => {
          self.active_highlights.pop();
        },
        HighlightEvent::Source { start, end } => {
          if start == end {
            continue;
          }
          let style = self
            .active_highlights
            .iter()
            .fold(self.text_style, |acc, span| acc.patch(self.theme.highlight(span.0)));
          return Some((style, end));
        },
      }
    }
    None
  }
}
impl<T: MarkdownItem + 'static + Send + Sync> Component for SessionView<T> {
  fn render(&mut self, area: Rect, surface: &mut Surface, cx: &mut Context) {
    match cx.focus {
      ContextFocus::SessionView => {
        self.session_is_focused = true;
      },
      ContextFocus::EditorView => {
        self.session_is_focused = false;
      },
    }
    // +---------+ +---------+
    // |prompt   | |preview  |
    // +---------+ |         |
    // |session   | |         |
    // |         | |         |
    // +---------+ +---------+

    let render_preview =
      self.show_preview && self.file_fn.is_some() && area.width > MIN_AREA_WIDTH_FOR_PREVIEW;

    let session_width = if render_preview { area.width / 2 } else { area.width };

    let session_area = area.with_width(session_width);

    let selection_highlights = self.get_selection_highlights(session_area, surface, cx);

    self.render_session(session_area, surface, cx, selection_highlights);

    if let (Some(pos), _kind) = self.cursor(area, cx.editor) {
      // log::debug!("Cursor Position: {:?}", pos);
      let cursor_area = Rect { x: pos.col as u16, y: pos.row as u16, width: 1, height: 1 };
      if cursor_area.intersects(area) {
        surface.set_style(
          cursor_area,
          Style::default()
            .underline_style(UnderlineStyle::Curl)
            .underline_color(Color::Magenta)
            .bg(Color::Blue),
        )
      } else {
        log::error!("CURSOR OUT OF BOUNDS {:?} not within {:?}", cursor_area, area);
      }
    };
    // if render_preview {
    //   let preview_area = area.clip_left(session_width);
    //   self.render_preview(preview_area, surface, cx);
    // }
  }

  fn handle_event(&mut self, event: &Event, ctx: &mut Context) -> EventResult {
    // log::info!("session events--: {:?}", event);

    let event_result = match event {
      Event::IdleTimeout => self.handle_idle_timeout(ctx),
      Event::Resize(..) => {
        self.update_messages_plaintext();
        EventResult::Consumed(None)
      },
      Event::Mouse(event) => {
        match event.kind {
          MouseEventKind::Down(MouseButton::Left) => {
            if let Some(char_idx) = crate::movement::translate_pos_to_char_index(
              &self.get_messages_plaintext(),
              self.chat_viewport,
              self.state.vertical_scroll,
              Position { row: event.row as usize, col: event.column as usize },
            ) {
              self.selection = Selection::point(char_idx);
              helix_event::request_redraw();
              EventResult::Consumed(None)
            } else {
              EventResult::Ignored(None)
            }
            // start select
          },
          MouseEventKind::Up(MouseButton::Left) => {
            EventResult::Ignored(None)
            // stop select
            // log::info!("mouse up event: {:?}", event);
          },
          MouseEventKind::Drag(MouseButton::Left) => {
            if let Some(char_idx) = crate::movement::translate_pos_to_char_index(
              &self.get_messages_plaintext(),
              self.chat_viewport,
              self.state.vertical_scroll,
              Position { row: event.row as usize, col: event.column as usize },
            ) {
              let range = self.selection.primary();
              self.selection = Selection::single(range.anchor, char_idx);
              helix_event::request_redraw();
            }
            // update select
            log::info!("mouse drag event: {:?}", event);
            EventResult::Consumed(None)
          },
          MouseEventKind::ScrollUp => {
            // log::info!("scroll up");
            self.state.scroll_by(1, Direction::Backward);
            helix_event::request_redraw();
            EventResult::Consumed(None)
          },
          MouseEventKind::ScrollDown => {
            // log::info!("scroll down");
            self.state.scroll_by(1, Direction::Forward);
            helix_event::request_redraw();
            EventResult::Consumed(None)
          },
          _ => EventResult::Ignored(None),
        }
      },
      _ => EventResult::Ignored(None),
    };

    // So that idle timeout retriggers
    ctx.editor.reset_idle_timer();
    event_result
  }

  fn cursor(&self, _area: Rect, editor: &Editor) -> (Option<Position>, CursorKind) {
    let text = self.get_messages_plaintext();
    let session_cursor = self.selection.primary().head;

    // let row = text.char_to_line(session_cursor);
    // let col = session_cursor.saturating_sub(text.line(row).len_chars())
    //   + self.chat_viewport.left() as usize;
    //
    // let pos = Position { row: row + self.chat_viewport.top() as usize, col };
    let (_, _, pos) = crate::movement::translate_char_index_to_viewport_pos(
      &text.slice(..),
      self.chat_viewport,
      self.state.vertical_scroll,
      session_cursor,
      false,
    );
    // let mut row = text
    //   .try_char_to_line(session_cursor)
    //   .map_err(|e| format!("cursor out of bounds {}", e))
    //   .unwrap();
    //
    // let char_at_line_start = text
    //   .try_line_to_char(row)
    //   .map_err(|e| format!("cursor out of bounds {}", e))
    //   .unwrap();
    // let mut col = session_cursor.saturating_sub(char_at_line_start);
    // if col > text.line(row).len_chars() {
    //   col = text.line(row).len_chars();
    // }
    // let orig_row = row;
    // log::info!(
    //   "cursor
    //     row: {:#?}
    //     col: {:#?}
    //     session_cursor: {:#?}
    //     char_at_line_start: {:#?}
    //     inner_viewport: {:#?}
    //     text: {:#?}
    //     lines_len: {},
    //     chars_len: {}",
    //   row,
    //   col,
    //   session_cursor,
    //   char_at_line_start,
    //   self.chat_viewport,
    //   text.get_line(orig_row).unwrap_or(Rope::new().slice(..)).to_string(),
    //   text.lines().len(),
    //   text.chars().len(),
    // );

    let cursor_res = if self.session_is_focused && self.terminal_focused {
      (Some(pos), CursorKind::Block)
    } else {
      (None, CursorKind::Hidden)
    };
    // log::info!("cursor: {:?}", cursor_res);
    editor.cursor_cache.set(Some(cursor_res.0));
    cursor_res
  }
  fn required_size(&mut self, (width, height): (u16, u16)) -> Option<(u16, u16)> {
    self.completion_height = height.saturating_sub(4);
    Some((width, height))
  }

  fn id(&self) -> Option<&'static str> {
    Some(ID)
  }
}

impl<T: MarkdownItem> Drop for SessionView<T> {
  fn drop(&mut self) {
    // ensure we cancel any ongoing background threads streaming into the session
    self.shutdown.store(true, atomic::Ordering::Relaxed)
  }
}

type SessionCallback<T> = Box<dyn Fn(&mut Context, &T, Action)>;

/// Returns a new list of options to replace the contents of the session
/// when called with the current session query,
pub type DynQueryCallback<T> =
  Box<dyn Fn(String, &mut Editor) -> BoxFuture<'static, anyhow::Result<Vec<T>>>>;

/// A session that updates its contents via a callback whenever the
/// query string changes. Useful for live grep, workspace symbols, etc.
pub struct DynamicSession<T: MarkdownItem + Send + Sync> {
  file_session: SessionView<T>,
  query_callback: DynQueryCallback<T>,
  query: String,
}

impl<T: MarkdownItem + Send + Sync> DynamicSession<T> {
  pub fn new(file_session: SessionView<T>, query_callback: DynQueryCallback<T>) -> Self {
    Self { file_session, query_callback, query: String::new() }
  }
}

impl<T: MarkdownItem + Send + Sync + 'static> Component for DynamicSession<T> {
  fn render(&mut self, area: Rect, surface: &mut Surface, cx: &mut Context) {
    self.file_session.render(area, surface, cx);
  }

  // fn handle_event(&mut self, event: &Event, cx: &mut Context) -> EventResult {
  //   let event_result = self.file_session.handle_event(event, cx);
  //   let current_query = self.file_session.textbox.line();
  //
  //   if !matches!(event, Event::IdleTimeout) || self.query == *current_query {
  //     return event_result;
  //   }
  //
  //   self.query.clone_from(current_query);
  //
  //   let new_options =
  //     (self.query_callback)(current_query.to_owned(), cx.editor);
  //
  //   cx.jobs.callback(async move {
  //     let new_options = new_options.await?;
  //     let callback =
  //       Callback::EditorCompositor(Box::new(move |editor, compositor| {
  //         // Wrapping of sessions in overlay is done outside the session code,
  //         // so this is fragile and will break if wrapped in some other widget.
  //         let session =
  //           match compositor.find_id::<Overlay<DynamicSession<T>>>(ID) {
  //             Some(overlay) => &mut overlay.content.file_session,
  //             None => return,
  //           };
  //         session.set_options(new_options);
  //         editor.reset_idle_timer();
  //       }));
  //     anyhow::Ok(callback)
  //   });
  //   EventResult::Consumed(None)
  // }

  fn cursor(&self, area: Rect, ctx: &Editor) -> (Option<Position>, CursorKind) {
    self.file_session.cursor(area, ctx)
  }

  fn required_size(&mut self, viewport: (u16, u16)) -> Option<(u16, u16)> {
    self.file_session.required_size(viewport)
  }

  fn id(&self) -> Option<&'static str> {
    Some(ID)
  }
}

pub fn session_picker(root: PathBuf, config: &helix_view::editor::Config) -> Picker<PathBuf> {
  use ignore::{types::TypesBuilder, WalkBuilder};
  use std::time::Instant;

  let now = Instant::now();

  let dedup_symlinks = config.file_picker.deduplicate_links;
  let absolute_root = root.canonicalize().unwrap_or_else(|_| root.clone());

  let mut walk_builder = WalkBuilder::new(&root);
  walk_builder
    .hidden(config.file_picker.hidden)
    .parents(config.file_picker.parents)
    .ignore(config.file_picker.ignore)
    .follow_links(config.file_picker.follow_symlinks)
    .git_ignore(config.file_picker.git_ignore)
    .git_global(config.file_picker.git_global)
    .git_exclude(config.file_picker.git_exclude)
    .sort_by_file_name(|name1, name2| name1.cmp(name2))
    .max_depth(config.file_picker.max_depth)
    .filter_entry(move |entry| filter_picker_entry(entry, &absolute_root, dedup_symlinks));

  walk_builder.add_custom_ignore_filename(helix_loader::config_dir().join("ignore"));
  walk_builder.add_custom_ignore_filename(".helix/ignore");

  // We want to exclude files that the editor can't handle yet
  let mut type_builder = TypesBuilder::new();
  type_builder
    .add("compressed", "*.{zip,gz,bz2,zst,lzo,sz,tgz,tbz2,lz,lz4,lzma,lzo,z,Z,xz,7z,rar,cab}")
    .expect("Invalid type definition");
  type_builder.negate("all");
  let excluded_types = type_builder.build().expect("failed to build excluded_types");
  walk_builder.types(excluded_types);
  let mut files = walk_builder.build().filter_map(|entry| {
    let entry = entry.ok()?;
    if !entry.file_type()?.is_file() {
      return None;
    }
    Some(entry.into_path())
  });
  log::debug!("file_picker init {:?}", Instant::now().duration_since(now));

  let picker = Picker::new(Vec::new(), root, move |cx, path: &PathBuf, _action| {
    if let Err(e) = cx.session.load_session(path) {
      // let err = if let Some(err) = e.source() {
      //   format!("{}", err)
      // } else {
      let err = format!("unable to open \"{}\" {}", path.display(), e);
      // };
      cx.editor.set_error(err);
    }
  })
  .with_preview(|_editor, path| Some((path.clone().into(), None)));
  let injector = picker.injector();
  let timeout = std::time::Instant::now() + std::time::Duration::from_millis(30);

  let mut hit_timeout = false;
  for file in &mut files {
    if injector.push(file).is_err() {
      break;
    }
    if std::time::Instant::now() >= timeout {
      hit_timeout = true;
      break;
    }
  }
  if hit_timeout {
    std::thread::spawn(move || {
      for file in files {
        if injector.push(file).is_err() {
          break;
        }
      }
    });
  }
  picker
}<|MERGE_RESOLUTION|>--- conflicted
+++ resolved
@@ -1,9 +1,5 @@
 use crate::{
-<<<<<<< HEAD
-  commands::{ChatMessageItem, ChatStringItem},
-=======
   commands::ChatMessageItem,
->>>>>>> 2852cc11
   compositor::{self, Component, Compositor, Context, ContextFocus, Event, EventResult},
   filter_picker_entry,
   job::Callback,
@@ -697,19 +693,9 @@
     );
     self.chat_viewport = column_areas[1];
 
-<<<<<<< HEAD
-    self.messages.iter_mut().for_each(|message| {
-      message.format_chat_message(Some(&cx.editor.theme), self.syn_loader.clone());
-    });
-
-    self.messages.iter_mut().for_each(|message| {
-      message.update_wrapped_plain_text_if_necessary(self.chat_viewport.width, &self.syn_loader)
-    });
-=======
     // self.messages.iter_mut().for_each(|message| {
     // message.update_wrapped_plain_text_if_necessary(self.chat_viewport.width, &self.syn_loader)
     // });
->>>>>>> 2852cc11
 
     let truncate_start = self.truncate_start;
     Table::new(
